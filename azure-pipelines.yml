# Python package
# Create and test a Python package on multiple Python versions.
# Add steps that analyze code, save the dist with the build record, publish to a PyPI-compatible index, and more:
# https://docs.microsoft.com/azure/devops/pipelines/languages/python

trigger:
- main

jobs:

- job: 'tests_linux'
  pool:
    vmImage: 'ubuntu-latest'
  strategy:
    matrix:
      Python310:
        python.version: '3.10'
      Python311:
        python.version: '3.11'
      Python312:
        python.version: '3.12'
      Python313:
        python.version: '3.13'
      Python314:
        python.version: '3.14'
  variables:
    OMP_NUM_THREADS: '2'
    NUMBA_NUM_THREADS: '2'
    PIP_PREFER_BINARY: 'true'

  steps:
  - task: UsePythonVersion@0
    inputs:
      versionSpec: '$(python.version)'
    displayName: 'Use Python $(python.version)'

  - script: |
      set -xe
      python --version
      python -m pip install --upgrade pip
      python -m pip install .[tests,all_features]
    displayName: 'Install tslearn all_features and dependencies for tests'

  - script: |
      set -xe
      python -m pip install pytest-azurepipelines
      pip list
      python -m pytest -v -k "not test_all_estimators"
    displayName: 'Test'

- job: 'doctests_linux'
  pool:
    vmImage: 'ubuntu-latest'
  strategy:
    matrix:
      Python310:
        python.version: '3.10'
      Python311:
        python.version: '3.11'
      Python312:
        python.version: '3.12'
      Python313:
        python.version: '3.13'
      Python314:
        python.version: '3.14'
  variables:
    OMP_NUM_THREADS: '2'
    NUMBA_NUM_THREADS: '2'
    PIP_PREFER_BINARY: 'true'

  steps:
  - task: UsePythonVersion@0
    inputs:
      versionSpec: '$(python.version)'
    displayName: 'Use Python $(python.version)'

  - script: |
      set -xe
      python --version
      python -m pip install --upgrade pip
      python -m pip install .[tests,all_features]
    displayName: 'Install tslearn all_features and dependencies for tests'

  - script: |
      set -xe
      python -m pip install pytest-azurepipelines
      pip list
      python -m pytest -v --doctest-modules -k "not test_ or test_all_estimators"
    displayName: 'Doctest'

- job: 'tests_macOS'
  pool:
    vmImage: 'macos-latest'
  strategy:
    matrix:
      Python310:
        python.version: '3.10'
      Python311:
        python.version: '3.11'
      Python312:
        python.version: '3.12'
  variables:
    OMP_NUM_THREADS: '2'
    NUMBA_NUM_THREADS: '2'
    PIP_PREFER_BINARY: 'true'

  steps:
  - task: UsePythonVersion@0
    inputs:
      versionSpec: '$(python.version)'
    displayName: 'Use Python $(python.version)'

  - script: |
      set -xe
      python --version
      brew install openblas  # required due to https://github.com/numpy/numpy/issues/15947
      export OPENBLAS=$(brew --prefix openblas)
      python -m pip install --upgrade pip
      python -m pip install .[tests,all_features]
    displayName: 'Install tslearn all_features and dependencies for tests'

  - script: |
      set -xe
      python -m pip install pytest-azurepipelines
      pip list
      python -m pytest -v -k "not test_all_estimators"
    displayName: 'Test'

- job: 'doctests_macOS'
  pool:
    vmImage: 'macos-latest'
  strategy:
    matrix:
      Python310:
        python.version: '3.10'
      Python311:
        python.version: '3.11'
      Python312:
        python.version: '3.12'
  variables:
    OMP_NUM_THREADS: '2'
    NUMBA_NUM_THREADS: '2'
    PIP_PREFER_BINARY: 'true'

  steps:
  - task: UsePythonVersion@0
    inputs:
      versionSpec: '$(python.version)'
    displayName: 'Use Python $(python.version)'

  - script: |
      set -xe
      python --version
      brew install openblas  # required due to https://github.com/numpy/numpy/issues/15947
      export OPENBLAS=$(brew --prefix openblas)
      python -m pip install --upgrade pip
      python -m pip install .[tests,all_features]
    displayName: 'Install tslearn all_features and dependencies for tests'

  - script: |
      set -xe
      python -m pip install pytest-azurepipelines
      pip list
      python -m pytest -v --doctest-modules -k "not test_ or test_all_estimators"
    displayName: 'Doctest'

- job: 'tests_windows'
  pool:
    vmImage: 'windows-latest'
  strategy:
    matrix:
      Python310:
        python.version: '3.10'
      Python311:
        python.version: '3.11'
      Python312:
        python.version: '3.12'
      Python313:
        python.version: '3.13'
      Python314:
        python.version: '3.14'
  variables:
    OMP_NUM_THREADS: '2'
    NUMBA_NUM_THREADS: '2'
    PIP_PREFER_BINARY: 'true'

  steps:
  - task: UsePythonVersion@0
    inputs:
      versionSpec: '$(python.version)'

  - script: |
      python --version
      python -m pip install --upgrade pip
      python -m pip install .[tests,all_features]
    displayName: 'Install tslearn all_features and dependencies for tests'

  - script: |
      python -m pip install pytest-azurepipelines
      pip list
      python -m pytest -v -k "not test_all_estimators"
    displayName: 'Test'

- job: 'doctests_windows'
  pool:
    vmImage: 'windows-latest'
  strategy:
    matrix:
      Python310:
        python.version: '3.10'
      Python311:
        python.version: '3.11'
      Python312:
        python.version: '3.12'
      Python313:
        python.version: '3.13'
      Python314:
        python.version: '3.14'
  variables:
    OMP_NUM_THREADS: '2'
    NUMBA_NUM_THREADS: '2'
    PIP_PREFER_BINARY: 'true'

  steps:
  - task: UsePythonVersion@0
    inputs:
      versionSpec: '$(python.version)'

  - script: |
      python --version
      python -m pip install --upgrade pip
      python -m pip install .[tests,all_features]
    displayName: 'Install tslearn all_features and dependencies for tests'

  - script: |
      python -m pip install pytest-azurepipelines
      pip list
      python -m pytest -v --doctest-modules -k "not test_ or test_all_estimators"
    displayName: 'Doctest'

- job: 'tests_doctests_basic'
  pool:
    vmImage: 'ubuntu-latest'
  variables:
    OMP_NUM_THREADS: '2'
    NUMBA_NUM_THREADS: '2'
    PIP_PREFER_BINARY: 'true'

  steps:
  - task: UsePythonVersion@0
    inputs:
<<<<<<< HEAD
      versionSpec: '3.12'
    displayName: 'Use Python $(python.version)'
=======
      versionSpec: '3.10'
    displayName: 'Use Python 3.10'
>>>>>>> 3c6f3a14

  - script: |
      set -xe
      python --version
      python -m pip install --upgrade pip
      python -m pip install .[tests]
    displayName: 'Install tslearn and dependencies for tests'

  - script: |
      set -xe
      python -m pip install pytest-azurepipelines
      pip list
      python -m pytest -v --doctest-modules
    displayName: 'Test'

- job: 'tests_sklearn_version'
  pool:
    vmImage: 'ubuntu-latest'
<<<<<<< HEAD
=======
  strategy:
    matrix:
      sklearn1_4:
        skLearnVersion: '1.4.0'
      sklearn1_5:
        skLearnVersion: '1.5.0'
      sklearn1_6:
        skLearnVersion: '1.6.0'
>>>>>>> 3c6f3a14
  variables:
    OMP_NUM_THREADS: '2'
    NUMBA_NUM_THREADS: '2'
    PIP_PREFER_BINARY: 'true'

  steps:
  - task: UsePythonVersion@0
    inputs:
<<<<<<< HEAD
      versionSpec: '3.12'
    displayName: 'Use Python $(python.version)'
=======
      versionSpec: '3.11'
    displayName: 'Use Python 3.11'
>>>>>>> 3c6f3a14

  - script: |
      set -xe
      python --version
      python -m pip install --upgrade pip
      python -m pip install 'scikit-learn~=$(skLearnVersion)'
      python -m pip install .[tests,all_features]
    displayName: 'Install tslearn all_features and dependencies for tests'

  - script: |
      set -xe
      python -m pip install pytest-azurepipelines
      pip list
      python -m pytest -v
    displayName: 'Test sklearn versions'


- job: 'codecov'  # must be a separate job to only disable Numbas's JIT here
  pool:
    vmImage: 'ubuntu-latest'
  variables:
    OMP_NUM_THREADS: '2'
    NUMBA_DISABLE_JIT: '1'
    NUMBA_NUM_THREADS: '2'
    PIP_PREFER_BINARY: 'true'

  steps:
  - task: UsePythonVersion@0
    inputs:
<<<<<<< HEAD
      versionSpec: '3.12'
    displayName: 'Use Python $(python.version)'
=======
      versionSpec: '3.11'
    displayName: 'Use Python 3.11'
>>>>>>> 3c6f3a14

  - script: |
      set -xe
      python --version
      python -m pip install --upgrade pip
      python -m pip install .[tests]
    displayName: 'Install tslearn all_features and dependencies for tests'

  - script: |
      set -xe
      python -m pip install pytest-azurepipelines
      python -m pip install coverage pytest-cov
      pip list
      python -m pytest -v --cov=tests --cov=tslearn
      python -m pip install .[all_features]
      pip list
      python -m pytest -v --cov=tests --cov=tslearn --cov-append
      pip install scikit-learn~=1.4.0
      pip list
      python -m pytest -v --cov=tests --cov=tslearn --cov-append  -k "test_all_estimators or test_scaler_allow_variable_length"
    displayName: 'Test'

  # Upload coverage to codecov.io
  - script: |
      set -xe
      pip install codecov-cli
      codecovcli --verbose upload-process --disable-search -f coverage.xml
    env:
      CODECOV_TOKEN: $(CODECOV_TOKEN_SECRET)
    displayName: 'Upload coverage to codecov.io'

  - task: SonarQubePrepare@7
    inputs:
      SonarQube: 'sonarqube_inria'
      scannermode: 'cli'
    displayName: 'Prepare analysis'
  - task: SonarQubeAnalyze@7
    displayName: 'Run analysis'<|MERGE_RESOLUTION|>--- conflicted
+++ resolved
@@ -249,13 +249,8 @@
   steps:
   - task: UsePythonVersion@0
     inputs:
-<<<<<<< HEAD
-      versionSpec: '3.12'
-    displayName: 'Use Python $(python.version)'
-=======
       versionSpec: '3.10'
     displayName: 'Use Python 3.10'
->>>>>>> 3c6f3a14
 
   - script: |
       set -xe
@@ -274,8 +269,6 @@
 - job: 'tests_sklearn_version'
   pool:
     vmImage: 'ubuntu-latest'
-<<<<<<< HEAD
-=======
   strategy:
     matrix:
       sklearn1_4:
@@ -284,22 +277,16 @@
         skLearnVersion: '1.5.0'
       sklearn1_6:
         skLearnVersion: '1.6.0'
->>>>>>> 3c6f3a14
-  variables:
-    OMP_NUM_THREADS: '2'
-    NUMBA_NUM_THREADS: '2'
-    PIP_PREFER_BINARY: 'true'
-
-  steps:
-  - task: UsePythonVersion@0
-    inputs:
-<<<<<<< HEAD
-      versionSpec: '3.12'
-    displayName: 'Use Python $(python.version)'
-=======
+  variables:
+    OMP_NUM_THREADS: '2'
+    NUMBA_NUM_THREADS: '2'
+    PIP_PREFER_BINARY: 'true'
+
+  steps:
+  - task: UsePythonVersion@0
+    inputs:
       versionSpec: '3.11'
     displayName: 'Use Python 3.11'
->>>>>>> 3c6f3a14
 
   - script: |
       set -xe
@@ -329,13 +316,8 @@
   steps:
   - task: UsePythonVersion@0
     inputs:
-<<<<<<< HEAD
-      versionSpec: '3.12'
-    displayName: 'Use Python $(python.version)'
-=======
       versionSpec: '3.11'
     displayName: 'Use Python 3.11'
->>>>>>> 3c6f3a14
 
   - script: |
       set -xe
