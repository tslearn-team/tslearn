--- conflicted
+++ resolved
@@ -55,14 +55,9 @@
 - python -c "import keras.backend";
   sed -i -e 's/"backend":[[:space:]]*"[^"]*/"backend":\ "'$KERAS_BACKEND'/g' ~/.keras/keras.json;
   echo -e "Running tests with the following config:\n$(cat ~/.keras/keras.json)";
-<<<<<<< HEAD
-- if [[ "NUMBA_DISABLE_JIT" == 0 ]]; then
+- if [[ "$NUMBA_DISABLE_JIT" == 0 ]]; then
   python -m pytest -v tslearn tslearn/tests/ --doctest-modules --ignore tslearn/docs --ignore tslearn/deprecated.py $KERAS_IGNORE --cov=tslearn;
   if [ "$TRAVIS_PULL_REQUEST" == "false" ]; then codeclimate-test-reporter; fi
-=======
-- if [[ "$NUMBA_DISABLE_JIT" == 0 ]];
-  then python -m pytest -v tslearn tslearn/tests/ --doctest-modules --ignore tslearn/docs --ignore tslearn/deprecated.py $KERAS_IGNORE --cov=tslearn;
->>>>>>> a2eef5f7
   else python -m pytest -v tslearn tslearn/tests/ --doctest-modules --ignore tslearn/docs --ignore tslearn/deprecated.py $KERAS_IGNORE; fi
 notifications:
   email: false
