# Changelog
All notable changes to this project will be documented in this file.

The format is based on
[Keep a Changelog](https://keepachangelog.com/en/1.0.0/),
and this project adheres to
[Semantic Versioning](https://semver.org/spec/v2.0.0.html).

Changelogs for this project are recorded in this file since v0.2.0.

## [Towards v0.4.0]

### Changed

* Better initialization schemes for `TimeSeriesKMeans` that lead to more
consistent clustering runs (helps avoid empty cluster situations)
* `TimeSeriesScalerMeanVariance` and `TimeSeriesScalerMinMax` are now
completely sklearn-compliant
* The `shapelets` module now requires tensorflow>=2 as dependency (was keras
+ tensorflow==1.* up to version 0.3)
* `GlobalAlignmentKernelKMeans` is deprecated in favor of `KernelKMeans` that
accepts various kernels (and "gak" is the default)
* `ShapeletModel` is now called `LearningShapelets` to be more explicit about
which shapelet-based classifier is implemented. `ShapeletModel` is still
available as an alias, but is now considered part of the private API

### Added

* Python 3.8 support
* `dtw_path_from_metric` allows one to pick a dedicated ground metric on top
of which the DTW algorithm can be run
* Nearest Neighbors on SAX representation (with custom distance)
* Calculate pairwise distance matrix between SAX representations
* `PiecewiseAggregateApproximation` can now handle variable lengths
* `ShapeletModel` is now serializable to JSON and pickle formats
* Multivariate datasets from the UCR/UEA archive are now available through
`UCR_UEA_datasets().load_dataset(...)`
* `ShapeletModel` now accepts variable-length time series dataset; a `max_size`
parameter has been introduced to save room at fit time for possibly longer
series to be fed to the model afterwards
* `ShapeletModel` now accepts a `scale` parameter that drives time series
pre-processing for better convergence
* `ShapeletModel` now has a public `history_` attribute that stores
loss and accuracy along fit epochs
* SAX and variants now accept a `scale` parameter that drives time series
pre-processing to fit the N(0,1) underlying hypothesis for SAX
* `TimeSeriesKMeans` now has a `transform` method that returns distances to
centroids
<<<<<<< HEAD
* `MatrixProfile` now has the possibility to be computed using the stumpy
library alongside the naive "numpy" implementation.
=======
* A new `matrix_profile` module is added that naively computes matrix profile
transforms
* A new `early_classification` module is added that offers early classification
estimators
* A new `neural_network` module is added that offers Multi Layer Perceptron
estimators for classification and regression
>>>>>>> 4ab5a580

### Fixed

* Estimators that can operate on variable length time series now allow 
for test time datasets to have a different length from the one that was
passed at fit time
* Bugfix in `kneighbors()` methods.

### Removed

* Support for Python 2 is dropped


## [v0.3.1]

### Fixed

* Fixed a bug in `TimeSeriesSVC` and `TimeSeriesSVR` that caused user-input 
`gamma` to be ignored (always treated as if it were `"auto"`) for `gak` kernel


## [v0.3.0]

### Changed

* `dtw_barycenter_averaging` is made faster by using vectorized computations
* `dtw_barycenter_averaging` can be restarted several times to reach better
local optima using a parameter `n_init` set to 1 by default
* Functions `load_timeseries_txt` and `save_timeseries_txt` from the utils
module have changed their names to `load_time_series_txt` and 
`save_time_series_txt`. Old names can still be used but considered deprecated
and removed from the public API documentation for the sake of harmonization
* Default value for the maximum number of iterations to train `ShapeletModel` 
and `SerializableShapeletModel` is now set to 10,000 (used to be 100)
* `TimeSeriesScalerMeanVariance` and `TimeSeriesScalerMinMax` now ignore any
NaNs when calling their respective `transform` methods in order to better
mirror scikit-learn's handling of missing data in preprocessing.
* `KNeighborsTimeSeries` now accepts variable-length time series as inputs
when used with metrics that can deal with it (eg. DTW)
* When constrained DTW is used, if the name of the constraint is not given but 
its parameter is set, that is now considered sufficient to identify the 
constraint.

### Added

* `KNeighborsTimeSeriesRegressor` is a new regressor based on 
k-nearest-neighbors that accepts the same metrics as 
`KNeighborsTimeSeriesClassifier`
* A `set_weights` method is added to the `ShapeletModel` and  
`SerializableShapeletModel` estimators
* `subsequence_path` and `subsequence_cost_matrix` are now part of the public 
API and properly documented as such with an example use case in which more than
one path could be of interest (cf. `plot_sdtw.py`)
* `verbose` levels can be set for all functions / classes that use `joblib`
for parallel computations and `joblib` levels are used;
* conversion functions are provided in the `utils` module to interact with
other Python time series packages (`pyts`, `sktime`, `cesium`, `seglearn`, 
`tsfresh`, `stumpy`, `pyflux`)
* `dtw_barycenter_averaging_subgradient` is now available to compute DTW
barycenter based on subgradient descent
* `dtw_limited_warping_length` is provided as a way to compute DTW under upper
bound constraint on warping path length
* `BaseModelPackage` is a base class for serializing models to hdf5, json and 
pickle. h5py is added to requirements for hdf5 support.
* `BaseModelPackage` is used to add serialization functionality to the 
following models: `GlobalAlignmentKernelKMeans`, `TimeSeriesKMeans`,
`KShape`, `KNeighborsTimeSeries`, `KNeighborsTimeSeriesClassifier`,
`PiecewiseAggregateApproximation`, `SymbolicAggregateApproximation`,
and `OneD_SymbolicAggregateApproximation`

## [v0.2.4]

### Fixed

* The `tests` subdirectory is now made a python package and hence included in 
wheels

## [v0.2.2]

### Fixed

* The way version number is retrieved in `setup.py` was not working properly 
on Python 3.4 (and made the install script fail), switched back to the previous
version

## [v0.2.1]

### Added

* A `RuntimeWarning` is raised when an `'itakura'` constraint is set
that is unfeasible given the provided shapes.

### Fixed

* `'itakura'` and `'sakoe_chiba'` were swapped in `metrics.compute_mask`

## [v0.2.0]

### Added

* `tslearn` estimators are now automatically tested to match `sklearn`
requirements "as much as possible" (cf. `tslearn` needs in
terms of data format, _etc._)
* `cdist_dtw` and `cdist_gak` now have a `n_jobs` parameter to parallelize
distance computations using `joblib.Parallel`
* `n_jobs` is also available as a prameter in
`silhouette_score`, `TimeSeriesKMeans`, `KNeighborsTimeSeries`,
`KNeighborsTimeSeriesClassifier`, `TimeSeriesSVC`,
`TimeSeriesSVR` and `GlobalAlignmentKernelKMeans`

### Changed

* Faster DTW computations using `numba`
* `tslearn` estimators can be used in conjunction with `sklearn` pipelines and
cross-validation tools, even (for those concerned) with variable-length data
* doctests have been reduced to those necessary for documentation purposes, the
other tests being moved to `tests/*.py`
* The list of authors for the `tslearn` bibliographic reference has been
updated to include Johann Faouzi and Gilles Van de Wiele
* In `TimeSeriesScalerMinMax`, `min` and `max` parameters are now deprecated
in favor of `value_range`. Will be removed in v0.4
* In `TimeSeriesKMeans` and `silhouette_score`, `'gamma_sdtw'` is now
deprecated as a key for `metric_params` in favor of `gamma`. Will be removed
in v0.4

### Removed

* Barycenter methods implemented as estimators are no longer provided: use
dedicated functions from the `tslearn.barycenters` module instead<|MERGE_RESOLUTION|>--- conflicted
+++ resolved
@@ -46,17 +46,12 @@
 pre-processing to fit the N(0,1) underlying hypothesis for SAX
 * `TimeSeriesKMeans` now has a `transform` method that returns distances to
 centroids
-<<<<<<< HEAD
-* `MatrixProfile` now has the possibility to be computed using the stumpy
-library alongside the naive "numpy" implementation.
-=======
-* A new `matrix_profile` module is added that naively computes matrix profile
-transforms
+* A new `matrix_profile` module is added that allows `MatrixProfile` to be 
+computed using the stumpy library or using a naive "numpy" implementation.
 * A new `early_classification` module is added that offers early classification
 estimators
 * A new `neural_network` module is added that offers Multi Layer Perceptron
 estimators for classification and regression
->>>>>>> 4ab5a580
 
 ### Fixed
 
