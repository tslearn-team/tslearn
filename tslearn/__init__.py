--- conflicted
+++ resolved
@@ -1,11 +1,7 @@
 import os
 
 __author__ = 'Romain Tavenard romain.tavenard[at]univ-rennes2.fr'
-<<<<<<< HEAD
-__version__ = "0.2.5"
-=======
 __version__ = "0.3.0"
->>>>>>> 2c2ac9a1
 __bibtex__ = r"""@misc{tslearn,
  title={tslearn: A machine learning toolkit dedicated to time-series data},
  author={Romain Tavenard and Johann Faouzi and Gilles Vandewiele and Felix Divo
