--- conflicted
+++ resolved
@@ -289,14 +289,10 @@
         X_ = check_dims(X, X_fit_dims=self.cluster_centers_.shape)
         X_ = TimeSeriesScalerMeanVariance(mu=0., std=1.).fit_transform(X_)
         dists = self._cross_dists(X_)
-<<<<<<< HEAD
-        return dists.argmin(axis=1)
-=======
         return dists.argmin(axis=1)
 
     def __sklearn_tags__(self):
         tags = super().__sklearn_tags__()
         tags.input_tags.allow_nan = True
         tags.input_tags.sparse = False
-        return tags
->>>>>>> fd27a6f1
+        return tags