--- conflicted
+++ resolved
@@ -382,12 +382,7 @@
 
     Parameters
     ----------
-<<<<<<< HEAD
-    method : {'mean', 'median', 'ffill', 'bfill', 'linear', 'constant'} or
-             Callable (default: 'mean')
-=======
-    method : {'mean', 'median', 'ffill', 'bfill', 'constant', Callable}(default: 'mean')
->>>>>>> 585801da
+    method : {'mean', 'median', 'ffill', 'bfill', 'linear', 'constant', Callable}(default: 'mean')
         The method used to compute missing values.
         When using linear imputation:
          - starting nans will be replaced with first non-null value
@@ -400,18 +395,11 @@
         "constant".
     keep_trailing_nans: bool (default: False)
         Whether the trailing nans should be considered as padding for variable
-<<<<<<< HEAD
         length time series and kept unprocessed. When set to True, trailing
         samples with nans on all dimensions will not be imputed, which can be
         usefull when feeding the imputer with
-        ref:`to_time_series_dataset <fun-tslearn.utils.to_time_series_dataset>`
-         result of variable length timeseries.
-=======
-        length time series and kept unprocessed. When set to True, trailing nans
-        will not be imputed, which can be usefull when feeding the imputer with
         :ref:`to_time_series_dataset <fun-tslearn.utils.to_time_series_dataset>`
-        results.
->>>>>>> 585801da
+        result of variable length timeseries.
 
     Notes
     -----
